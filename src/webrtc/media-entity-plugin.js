var Helpers = require('../helpers');
var MediaPlugin = require('./media-plugin');

function MediaEntityPlugin() {
  MediaEntityPlugin.super_.apply(this, arguments);
}

Helpers.inherits(MediaEntityPlugin, MediaPlugin);

/**
 * @param {Object} options
 * @promise {Object} response['plugindata']['data']
 */
MediaEntityPlugin.prototype._create = function(options) {
  var body = Helpers.extend({request: 'create'}, options);
  return this.sendWithTransaction({body: body})
    .catch(function(error) {
      if (error.message.indexOf('already exists') > 0) {
        return error.response;
      } else {
        throw error;
      }
    })
    .then(function(response) {
      return response['plugindata']['data'];
    });
};

/**
 * @param {Object} options
 * @promise {Object} response
 */
MediaEntityPlugin.prototype._destroy = function(options) {
  var body = Helpers.extend({request: 'destroy'}, options);
  return this.sendWithTransaction({body: body});
};

/**
<<<<<<< HEAD
 * @promise {Array} response['plugindata']['data']['list']
=======
 * @param {Object} [options]
 * @return {Promise}
>>>>>>> b06bb8c5
 */
MediaEntityPlugin.prototype._list = function(options) {
  var body = Helpers.extend({request: 'list'}, options);
  return this.sendWithTransaction({body: body})
    .then(function(response) {
      return response['plugindata']['data']['list'];
    });
};

module.exports = MediaEntityPlugin;<|MERGE_RESOLUTION|>--- conflicted
+++ resolved
@@ -36,12 +36,8 @@
 };
 
 /**
-<<<<<<< HEAD
+ * @param {Object} [options]
  * @promise {Array} response['plugindata']['data']['list']
-=======
- * @param {Object} [options]
- * @return {Promise}
->>>>>>> b06bb8c5
  */
 MediaEntityPlugin.prototype._list = function(options) {
   var body = Helpers.extend({request: 'list'}, options);
