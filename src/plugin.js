--- conflicted
+++ resolved
@@ -133,28 +133,7 @@
 };
 
 /**
-<<<<<<< HEAD
- * @param {Object} outcomeMessage
- * @returns {Promise}
- * @fulfilled {Object} outcomeMessage
- * @protected
- */
-Plugin.prototype._onDetach = function(outcomeMessage) {
-  this.addTransaction(
-    new Transaction(outcomeMessage['transaction'], function(incomeMessage) {
-      if ('success' !== incomeMessage.get('janus')) {
-        throw new JanusError.ConnectionError(incomeMessage);
-      }
-    })
-  );
-  return Promise.resolve(outcomeMessage);
-};
-
-/**
  * @param {JanusPluginMessage} incomeMessage
-=======
- * @param {Object} incomeMessage
->>>>>>> d0612509
  * @returns {Promise}
  * @fulfilled {JanusPluginMessage} incomeMessage
  * @protected
